# 🎵 Doomer Tune Machine

A real-time audio processing web application that transforms uploaded songs into "doomer" aesthetics through customizable effects. Built with React + TypeScript + Web Audio API for client-side audio manipulation.

> **🎧 Inspired by [Doomer Waving Society](https://www.youtube.com/@doomerwavingsociety)**  
> This tool was created to streamline the production of doomer mixes featured on the channel. Check out the channel for atmospheric, melancholic mixes that capture the essence of late-night introspection.

## ✨ Features

- **Real-time Audio Processing**: Apply multiple effects (reverb, distortion, lowpass filter, noise overlays, etc.) in real-time
- **Waveform Visualization**: Interactive canvas-based waveform display with playback progress
- **Preset Management**: Save and load effect configurations with persistent storage
- **Audio Export**: Export processed audio as WAV files
- **Video Export**: Generate lo-fi aesthetic videos with background images (12fps, VHS-quality)
- **Feature-Based Architecture**: Clean, modular codebase following Bulletproof React patterns

## 🏗️ Architecture

This project follows a feature-based architecture where related functionality is organized into self-contained modules:

```
src/
├── features/          # Feature modules (audio-player, effects, export, presets, playback)
├── components/        # Shared UI components (layout, waveform-display)
├── hooks/            # Shared custom hooks (use-audio-processor)
├── audio/            # Audio utilities (effects, graph, rendering, encoding)
├── video/            # Video export utilities
└── App.tsx           # Main orchestrator (111 lines)
```

Each feature module contains:
- `components/` - Feature-specific React components
- `hooks/` - Feature-specific custom hooks
- `types.ts` - TypeScript type definitions
- `constants/` - Configuration and metadata
- `index.ts` - Public API exports

## 🚀 Getting Started

```bash
npm install          # Install dependencies
npm run dev          # Start development server
npm run build        # Build for production
npm run test         # Run test suite
```

## Browser Compatibility

### Video Export Codec Support

The video export feature uses the WebCodecs API and automatically detects the best available codecs for your browser/platform. The codec selection priority is:

**Audio Codecs** (in order of preference):
1. **AAC-LC** (`mp4a.40.2`) - Best quality and compatibility, but may not be available on Linux due to patent restrictions
2. **Opus** - Open-source, excellent quality, widely supported (recommended fallback)
3. **Vorbis** - Open-source fallback option

**Video Codecs** (in order of preference):
1. **H.264 Baseline** (`avc1.42E01E`) - Best compatibility across platforms
2. **VP9** - Open-source, good quality
3. **VP8** - Open-source fallback

**Known Limitations:**
- Chrome on Linux typically cannot encode AAC due to licensing restrictions - the app will automatically fall back to Opus
- Safari may have limited codec support depending on version
- Firefox support for WebCodecs is still experimental (behind flags as of 2024)

If you encounter codec errors, the application will display a helpful error message indicating which codecs are unavailable.

### Intentional Low-Fidelity Output

To match the lo-fi doomer aesthetic, video exports intentionally target extremely low quality:

- 12fps frame rate for choppy, analog-feeling motion
- 320×180 (landscape) or 180×320 (portrait) frames to emulate VHS-era resolution
- 320 kbps video bitrate with 64 kbps AAC/Opus audio at 22.05 kHz for gritty sonics

These defaults keep files lightweight and give every export the desired degraded vibe without additional configuration.

## 🧪 Testing

```bash
npm run test          # Run test suite once
npm run test:watch    # Run tests in watch mode
npm run test:coverage # Generate coverage reports
```

Tests are automatically run via GitHub Actions on pull requests and pushes to `dev`/`main` branches.

## 📚 Documentation

- **[PRD.md](PRD.md)** - Product Requirements Document
- **[REFACTOR_PLAN.md](REFACTOR_PLAN.md)** - Architecture refactoring documentation (completed)
- **[.github/copilot-instructions.md](.github/copilot-instructions.md)** - Development guidelines and patterns
- **[SECURITY.md](SECURITY.md)** - Security policy

## 🎨 Tech Stack

- **Framework**: React 18 with TypeScript
- **Build Tool**: Vite
- **UI Components**: Shadcn/ui (Radix primitives)
- **Styling**: Tailwind CSS
- **Audio Processing**: Web Audio API + Tone.js (for advanced pitch shifting)
- **Video Export**: WebCodecs API
- **State Management**: React hooks with localStorage-backed presets
- **Testing**: Vitest
- **Icons**: Phosphor Icons

## 🎛️ Available Effects

### Implemented ✅
- **Reverb**: Simulated room ambience with decay time and mix controls
- **Delay**: Echo effect with time and feedback controls
- **Lowpass Filter**: Frequency cutoff for muffled, lo-fi sound
- **Highpass Filter**: Remove low frequencies and bass rumble
- **Vinyl Crackle**: Simulated vinyl noise and pops
- **Noise Level**: Analog-style background noise for vintage tape feel
<<<<<<< HEAD
- **Pitch Shift**: Independent pitch control (-12 to +12 semitones) *powered by Tone.js*
- **Playback Speed**: Independent tempo control (0.25x to 2x) without affecting pitch

### Coming Soon 🚧
- **Distortion**: Waveshaping distortion for grit and saturation
- **Bitcrusher**: Sample rate and bit depth reduction for digital degradation
- **Chorus**: Modulated delay effect for depth
- **Tape Warble**: Pitch modulation simulating tape speed variations
- **Auto-pan**: Stereo panning automation
=======
- **Distortion**: Waveshaping saturation with drive control for added grit
- **Pitch Shift**: Independent pitch control (-12 to +12 semitones) *powered by Tone.js*
- **Playback Speed**: Independent tempo control (0.25x to 2x) without affecting pitch
>>>>>>> 0ea1e52c

## 🎬 Video Export

The video export feature uses WebCodecs API with automatic codec detection:

**Audio Codecs** (priority order):
1. AAC-LC (`mp4a.40.2`) - Best quality, may not be available on Linux
2. Opus - Open-source, excellent quality
3. Vorbis - Open-source fallback

**Video Codecs** (priority order):
1. H.264 Baseline (`avc1.42E01E`) - Best compatibility
2. VP9 - Open-source, good quality
3. VP8 - Open-source fallback

**Intentional Lo-Fi Output**:
- 12fps for choppy, analog-feeling motion
- 320×180 (landscape) or 180×320 (portrait) resolution
- Low bitrate (320 kbps video, 64 kbps audio @ 22.05 kHz)

**Known Limitations**:
- Chrome on Linux cannot encode AAC (falls back to Opus)
- Safari may have limited codec support
- Firefox WebCodecs support is experimental

## 🧹 Development Patterns

### Adding New Effects

1. Add parameter to `AudioEffects` interface with default in `DEFAULT_EFFECTS`
2. Create/configure audio nodes in audio graph initialization
3. Add parameter handling in effects update logic
4. Connect nodes in the audio processing chain
5. Add UI controls to effects panel with metadata

### Creating New Features

Follow the feature-based architecture:

1. Create feature folder: `src/features/<feature-name>/`
2. Organize by type: `components/`, `hooks/`, `types.ts`, `constants/`
3. Use barrel exports: Create `index.ts` for public API
4. Keep features isolated: No cross-feature imports

See `.github/copilot-instructions.md` for complete development guidelines.

## 📊 Project Metrics

**Refactoring Success** (completed December 2024):
- `App.tsx` reduced from 894 → 111 lines (87.6% reduction)
- 5 feature modules created
- 20+ reusable components extracted
- 15+ testable units
- Zero breaking changes during migration

## 🧑‍💻 Contributing

Please follow the feature-based architecture guidelines documented in `.github/copilot-instructions.md` when proposing changes. Keep features isolated, write tests for new behavior, and document noteworthy updates in the PR description.

## 🎬 About

This project was born from the need to create consistent, high-quality doomer mixes for the **[Doomer Waving Society](https://www.youtube.com/@doomerwavingsociety)** YouTube channel. What started as manual audio editing evolved into this streamlined web tool that captures the melancholic, lo-fi aesthetic central to the doomer genre.

If you enjoy the vibe this tool creates, check out the channel for curated mixes featuring:
- Atmospheric ambient soundscapes
- Slowed + reverb classics
- Late-night study/reflection music
- VHS-aesthetic visualizations

**Subscribe:** [@doomerwavingsociety](https://www.youtube.com/@doomerwavingsociety)

## 📄 License

This project is licensed under the terms of the MIT license. See [`LICENSE`](LICENSE) for details.<|MERGE_RESOLUTION|>--- conflicted
+++ resolved
@@ -115,21 +115,9 @@
 - **Highpass Filter**: Remove low frequencies and bass rumble
 - **Vinyl Crackle**: Simulated vinyl noise and pops
 - **Noise Level**: Analog-style background noise for vintage tape feel
-<<<<<<< HEAD
-- **Pitch Shift**: Independent pitch control (-12 to +12 semitones) *powered by Tone.js*
-- **Playback Speed**: Independent tempo control (0.25x to 2x) without affecting pitch
-
-### Coming Soon 🚧
-- **Distortion**: Waveshaping distortion for grit and saturation
-- **Bitcrusher**: Sample rate and bit depth reduction for digital degradation
-- **Chorus**: Modulated delay effect for depth
-- **Tape Warble**: Pitch modulation simulating tape speed variations
-- **Auto-pan**: Stereo panning automation
-=======
 - **Distortion**: Waveshaping saturation with drive control for added grit
 - **Pitch Shift**: Independent pitch control (-12 to +12 semitones) *powered by Tone.js*
 - **Playback Speed**: Independent tempo control (0.25x to 2x) without affecting pitch
->>>>>>> 0ea1e52c
 
 ## 🎬 Video Export
 
