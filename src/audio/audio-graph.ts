/* eslint-disable compat/compat */
import * as Tone from 'tone'
import { createNoiseBuffer, createReverbImpulse, createVinylNoiseBuffer } from './audio-utils'

export interface AudioGraphNodes {
  masterGain: GainNode
  delay: DelayNode
  feedback: GainNode
  lowPass: BiquadFilterNode
  highPass: BiquadFilterNode
  noiseGain: GainNode
  vinylGain: GainNode
  convolver: ConvolverNode
  reverbGain: GainNode
  dryGain: GainNode
<<<<<<< HEAD
=======
  distortion: WaveShaperNode
>>>>>>> 0ea1e52c
  pitchShift: Tone.PitchShift
}

export interface AudioGraph {
  context: AudioContext
  nodes: AudioGraphNodes
  ensureConnections: () => void
  getNoiseBuffer: () => AudioBuffer
  getVinylBuffer: () => AudioBuffer
  getReverbImpulse: (duration: number, decay: number) => AudioBuffer
  setVolume: (volume: number) => void
  dispose: () => Promise<void>
}

const getAudioContextConstructor = () => window.AudioContext || (window as any).webkitAudioContext

export const createAudioGraph = (): AudioGraph => {
  const AudioContextCtor = getAudioContextConstructor()
  const context: AudioContext = new AudioContextCtor()

  // Set Tone.js to use our audio context
  Tone.setContext(context as any)

  const masterGain = context.createGain()
  const delay = context.createDelay(5)
  const feedback = context.createGain()
  const lowPass = context.createBiquadFilter()
  const highPass = context.createBiquadFilter()
  const noiseGain = context.createGain()
  const vinylGain = context.createGain()
  const convolver = context.createConvolver()
  const reverbGain = context.createGain()
  const dryGain = context.createGain()
  const distortion = context.createWaveShaper()

  // Create Tone.js PitchShift node
  const pitchShift = new Tone.PitchShift()
  
  // Create gain nodes as input/output for pitch shift integration
  const pitchShiftInput = context.createGain()
  const pitchShiftOutput = context.createGain()

  // Create Tone.js PitchShift node
  const pitchShift = new Tone.PitchShift()
  
  // Create gain nodes as input/output for pitch shift integration
  const pitchShiftInput = context.createGain()
  const pitchShiftOutput = context.createGain()

  lowPass.type = 'lowpass'
  highPass.type = 'highpass'

  noiseGain.gain.value = 0
  vinylGain.gain.value = 0
  feedback.gain.value = 0
  delay.delayTime.value = 0
  reverbGain.gain.value = 0
  dryGain.gain.value = 1
  pitchShift.pitch = 0
  pitchShiftInput.gain.value = 1
  pitchShiftOutput.gain.value = 1
<<<<<<< HEAD
=======
  distortion.oversample = '4x'
>>>>>>> 0ea1e52c

  let connected = false

  const impulseCache = new Map<string, AudioBuffer>()
  let noiseBuffer: AudioBuffer | null = null
  let vinylBuffer: AudioBuffer | null = null

  const ensureConnections = () => {
    if (connected) return

    // Connect pitch shift - Tone.js integration pattern:
    // Native Web Audio node → Tone.js input (via _gainNode)
    // Tone.js node → Native Web Audio node (via .connect())
<<<<<<< HEAD
    highPass.connect(pitchShiftInput)
=======
    highPass.connect(distortion)
    distortion.connect(pitchShiftInput)
>>>>>>> 0ea1e52c
    try {
      // Connect to Tone.js input's underlying GainNode
      pitchShiftInput.connect((pitchShift as any).input._gainNode)
      pitchShift.connect(pitchShiftOutput as any)
    } catch (e) {
      // Fallback for test environment - bypass pitch shift
      pitchShiftInput.connect(pitchShiftOutput)
    }
    pitchShiftOutput.connect(lowPass)
    
    lowPass.connect(delay)
    delay.connect(feedback)
    feedback.connect(delay)

    delay.connect(dryGain)
    delay.connect(convolver)
    convolver.connect(reverbGain)

    dryGain.connect(masterGain)
    reverbGain.connect(masterGain)
    lowPass.connect(masterGain)
    noiseGain.connect(masterGain)
    vinylGain.connect(masterGain)
    masterGain.connect(context.destination)

    connected = true
  }

  const getNoise = () => {
    if (!noiseBuffer) {
      noiseBuffer = createNoiseBuffer(context)
    }
    return noiseBuffer
  }

  const getVinyl = () => {
    if (!vinylBuffer) {
      vinylBuffer = createVinylNoiseBuffer(context)
    }
    return vinylBuffer
  }

  const getImpulse = (duration: number, decay: number) => {
    const key = `${context.sampleRate}:${duration.toFixed(2)}:${decay.toFixed(2)}`
    const cached = impulseCache.get(key)
    if (cached) {
      return cached
    }
    const impulse = createReverbImpulse(context, duration, decay)
    impulseCache.set(key, impulse)
    return impulse
  }

  const setVolume = (volume: number) => {
    masterGain.gain.value = volume
  }

  const dispose = async () => {
    connected = false
    impulseCache.clear()
    noiseBuffer = null
    vinylBuffer = null
    
<<<<<<< HEAD
    // Dispose Tone.js node
    pitchShift.dispose()
    
=======
    // Dispose Tone.js node and custom processors
    pitchShift.dispose()
>>>>>>> 0ea1e52c
    // close may reject if already closed; ignore errors intentionally
    try {
      await context.close()
    } catch (_error) {
      /* noop */
    }
  }

  return {
    context,
    nodes: {
      masterGain,
      delay,
      feedback,
      lowPass,
      highPass,
      noiseGain,
      vinylGain,
      convolver,
      reverbGain,
      dryGain,
<<<<<<< HEAD
=======
      distortion,
>>>>>>> 0ea1e52c
      pitchShift,
    },
    ensureConnections,
    getNoiseBuffer: getNoise,
    getVinylBuffer: getVinyl,
    getReverbImpulse: getImpulse,
    setVolume,
    dispose,
  }
}<|MERGE_RESOLUTION|>--- conflicted
+++ resolved
@@ -13,10 +13,7 @@
   convolver: ConvolverNode
   reverbGain: GainNode
   dryGain: GainNode
-<<<<<<< HEAD
-=======
   distortion: WaveShaperNode
->>>>>>> 0ea1e52c
   pitchShift: Tone.PitchShift
 }
 
@@ -59,13 +56,6 @@
   const pitchShiftInput = context.createGain()
   const pitchShiftOutput = context.createGain()
 
-  // Create Tone.js PitchShift node
-  const pitchShift = new Tone.PitchShift()
-  
-  // Create gain nodes as input/output for pitch shift integration
-  const pitchShiftInput = context.createGain()
-  const pitchShiftOutput = context.createGain()
-
   lowPass.type = 'lowpass'
   highPass.type = 'highpass'
 
@@ -78,10 +68,7 @@
   pitchShift.pitch = 0
   pitchShiftInput.gain.value = 1
   pitchShiftOutput.gain.value = 1
-<<<<<<< HEAD
-=======
   distortion.oversample = '4x'
->>>>>>> 0ea1e52c
 
   let connected = false
 
@@ -95,12 +82,8 @@
     // Connect pitch shift - Tone.js integration pattern:
     // Native Web Audio node → Tone.js input (via _gainNode)
     // Tone.js node → Native Web Audio node (via .connect())
-<<<<<<< HEAD
-    highPass.connect(pitchShiftInput)
-=======
     highPass.connect(distortion)
     distortion.connect(pitchShiftInput)
->>>>>>> 0ea1e52c
     try {
       // Connect to Tone.js input's underlying GainNode
       pitchShiftInput.connect((pitchShift as any).input._gainNode)
@@ -164,14 +147,8 @@
     noiseBuffer = null
     vinylBuffer = null
     
-<<<<<<< HEAD
-    // Dispose Tone.js node
-    pitchShift.dispose()
-    
-=======
     // Dispose Tone.js node and custom processors
     pitchShift.dispose()
->>>>>>> 0ea1e52c
     // close may reject if already closed; ignore errors intentionally
     try {
       await context.close()
@@ -193,10 +170,7 @@
       convolver,
       reverbGain,
       dryGain,
-<<<<<<< HEAD
-=======
       distortion,
->>>>>>> 0ea1e52c
       pitchShift,
     },
     ensureConnections,
