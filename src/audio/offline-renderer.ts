--- conflicted
+++ resolved
@@ -78,10 +78,6 @@
   Tone.setContext(offlineContext as any)
   const pitchShift = new Tone.PitchShift(effects.pitchShift)
 
-  // Create Tone.js context and PitchShift for offline rendering
-  Tone.setContext(offlineContext as any)
-  const pitchShift = new Tone.PitchShift(effects.pitchShift)
-
   lowPass.type = 'lowpass'
   highPass.type = 'highpass'
   distortion.oversample = '4x'
@@ -98,12 +94,8 @@
 
   // Connect audio chain with pitch shift
   source.connect(highPass)
-<<<<<<< HEAD
-  highPass.connect(pitchShift.input as any)
-=======
   highPass.connect(distortion)
   distortion.connect(pitchShift.input as any)
->>>>>>> 0ea1e52c
   pitchShift.connect(lowPass as any)
   lowPass.connect(delay)
   delay.connect(feedback)
